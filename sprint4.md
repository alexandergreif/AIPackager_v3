--- conflicted
+++ resolved
@@ -14,7 +14,7 @@
 
 ## **Sprint 4 Tasks**
 
-<<<<<<< HEAD
+
 | ID | Task | Status |
 |----|------|--------|
 | SP4‑01 | Integrate OpenAI SDK, load key from env. | ✅ DONE |
@@ -25,18 +25,7 @@
 | SP4‑06 | **Enhanced**: Set up RAG knowledge base for Stages 2+5 (targeted documentation). | ✅ DONE |
 | SP4‑07 | **NEW**: Implement `InstructionProcessor` (Stage 1) with cmdlet prediction. | ✅ DONE |
 | SP4‑08 | **NEW**: Implement `AdvisorService` (Stage 5) with hallucination correction. | ✅ DONE |
-=======
-| ID | Task |
-|----|------|
-| SP4‑01 | Integrate OpenAI SDK, load key from env. |
-| SP4‑02 | Define `PSADTScript` Pydantic schema + `InstructionResult` schema for Stage 1. |
-| SP4‑03 | Implement **5-Stage PSADTGenerator** service with retry/backoff. |
-| SP4‑04 | Update `/api/packages/<id>/generate` to use 5-stage pipeline, store JSON. |
-| SP4‑05 | Unit tests with mocked 5-stage pipeline responses. |
-| SP4‑06 | **Enhanced**: Set up RAG knowledge base for Stages 2+5 (targeted documentation). |
-| SP4‑07 | **NEW**: Implement `InstructionProcessor` (Stage 1) with cmdlet prediction. |
-| SP4‑08 | **NEW**: Implement `AdvisorService` (Stage 5) with hallucination correction. |
->>>>>>> d2f85966
+
 
 ## **New Service Architecture**
 ```
